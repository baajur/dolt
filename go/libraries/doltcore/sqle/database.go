--- conflicted
+++ resolved
@@ -80,11 +80,7 @@
 	lwrName := strings.ToLower(tblName)
 	if strings.HasPrefix(lwrName, DoltDiffTablePrefix) {
 		tblName = tblName[len(DoltDiffTablePrefix):]
-<<<<<<< HEAD
-		dt, err := NewDiffTable(tblName, db.ddb, db.rs)
-=======
-		dt, err := NewDiffTable(ctx, tblName, db.dEnv)
->>>>>>> d922c3c6
+		dt, err := NewDiffTable(ctx, tblName, db.ddb, db.rs)
 
 		if err != nil {
 			return nil, false, err
@@ -95,7 +91,7 @@
 
 	if strings.HasPrefix(lwrName, DoltHistoryTablePrefix) {
 		tblName = tblName[len(DoltHistoryTablePrefix):]
-		dh, err := NewHistoryTable(ctx, tblName, db.dEnv)
+		dh, err := NewHistoryTable(ctx, tblName, db.ddb)
 
 		if err != nil {
 			return nil, false, err
