--- conflicted
+++ resolved
@@ -232,9 +232,5 @@
 	key := ctx.GetCurrentDatabase() + suffix
 	dsess := sqle.DSessFromSess(ctx.Session)
 
-<<<<<<< HEAD
-	return dsess.Session.Set(ctx, key, hashType, hashString)
-=======
 	return dsess.SetSessionVarDirectly(ctx, key, hashType, hashString)
->>>>>>> 5bbea4e7
 }